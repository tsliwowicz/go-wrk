module github.com/tsliwowicz/go-wrk

go 1.21

<<<<<<< HEAD
require golang.org/x/net v0.23.0
=======
require golang.org/x/net v0.15.0

require golang.org/x/text v0.13.0 // indirect
>>>>>>> 60a2b8ad
<|MERGE_RESOLUTION|>--- conflicted
+++ resolved
@@ -2,10 +2,6 @@
 
 go 1.21
 
-<<<<<<< HEAD
 require golang.org/x/net v0.23.0
-=======
-require golang.org/x/net v0.15.0
 
-require golang.org/x/text v0.13.0 // indirect
->>>>>>> 60a2b8ad
+require golang.org/x/text v0.13.0 // indirect