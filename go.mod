module github.com/tsliwowicz/go-wrk

go 1.21

<<<<<<< HEAD
require (
	github.com/HdrHistogram/hdrhistogram-go v1.1.2
	golang.org/x/net v0.26.0
)
=======
require golang.org/x/net v0.28.0

require golang.org/x/text v0.17.0 // indirect
>>>>>>> 11e83287
<|MERGE_RESOLUTION|>--- conflicted
+++ resolved
@@ -2,13 +2,9 @@
 
 go 1.21
 
-<<<<<<< HEAD
 require (
 	github.com/HdrHistogram/hdrhistogram-go v1.1.2
-	golang.org/x/net v0.26.0
+	golang.org/x/net v0.28.0
 )
-=======
-require golang.org/x/net v0.28.0
 
-require golang.org/x/text v0.17.0 // indirect
->>>>>>> 11e83287
+require golang.org/x/text v0.17.0 // indirect